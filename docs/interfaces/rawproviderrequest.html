<!doctype html>
<html class="default no-js">
<head>
	<meta charset="utf-8">
	<meta http-equiv="X-UA-Compatible" content="IE=edge">
	<title>RawProviderRequest | ton-inpage-provider - v0.1.29</title>
	<meta name="description" content="Documentation for ton-inpage-provider - v0.1.29">
	<meta name="viewport" content="width=device-width, initial-scale=1">
	<link rel="stylesheet" href="../assets/css/main.css">
	<script async src="../assets/js/search.js" id="search-script"></script>
</head>
<body>
<header>
	<div class="tsd-page-toolbar">
		<div class="container">
			<div class="table-wrap">
				<div class="table-cell" id="tsd-search" data-index="../assets/js/search.json" data-base="..">
					<div class="field">
						<label for="tsd-search-field" class="tsd-widget search no-caption">Search</label>
						<input id="tsd-search-field" type="text" />
					</div>
					<ul class="results">
						<li class="state loading">Preparing search index...</li>
						<li class="state failure">The search index is not available</li>
					</ul>
					<a href="../index.html" class="title">ton-inpage-provider - v0.1.29</a>
				</div>
				<div class="table-cell" id="tsd-widgets">
					<div id="tsd-filter">
						<a href="#" class="tsd-widget options no-caption" data-toggle="options">Options</a>
						<div class="tsd-filter-group">
							<div class="tsd-select" id="tsd-filter-visibility">
								<span class="tsd-select-label">All</span>
								<ul class="tsd-select-list">
									<li data-value="public">Public</li>
									<li data-value="protected">Public/Protected</li>
									<li data-value="private" class="selected">All</li>
								</ul>
							</div>
							<input type="checkbox" id="tsd-filter-inherited" checked />
							<label class="tsd-widget" for="tsd-filter-inherited">Inherited</label>
							<input type="checkbox" id="tsd-filter-externals" checked />
							<label class="tsd-widget" for="tsd-filter-externals">Externals</label>
						</div>
					</div>
					<a href="#" class="tsd-widget menu no-caption" data-toggle="menu">Menu</a>
				</div>
			</div>
		</div>
	</div>
	<div class="tsd-page-title">
		<div class="container">
			<ul class="tsd-breadcrumb">
				<li>
					<a href="../index.html">ton-inpage-provider - v0.1.29</a>
				</li>
				<li>
					<a href="rawproviderrequest.html">RawProviderRequest</a>
				</li>
			</ul>
			<h1>Interface RawProviderRequest&lt;T&gt;</h1>
		</div>
	</div>
</header>
<div class="container container-main">
	<div class="row">
		<div class="col-8 col-content">
			<section class="tsd-panel tsd-type-parameters">
				<h3>Type parameters</h3>
				<ul class="tsd-type-parameters">
					<li>
						<h4>T<span class="tsd-signature-symbol">: </span><a href="../index.html#providermethod" class="tsd-signature-type" data-tsd-kind="Type alias">ProviderMethod</a></h4>
					</li>
				</ul>
			</section>
			<section class="tsd-panel tsd-hierarchy">
				<h3>Hierarchy</h3>
				<ul class="tsd-hierarchy">
					<li>
						<span class="target">RawProviderRequest</span>
					</li>
				</ul>
			</section>
			<section class="tsd-panel-group tsd-index-group">
				<h2>Index</h2>
				<section class="tsd-panel tsd-index-panel">
					<div class="tsd-index-content">
						<section class="tsd-index-section ">
							<h3>Properties</h3>
							<ul class="tsd-index-list">
								<li class="tsd-kind-property tsd-parent-kind-interface"><a href="rawproviderrequest.html#method" class="tsd-kind-icon">method</a></li>
								<li class="tsd-kind-property tsd-parent-kind-interface"><a href="rawproviderrequest.html#params" class="tsd-kind-icon">params</a></li>
							</ul>
						</section>
					</div>
				</section>
			</section>
			<section class="tsd-panel-group tsd-member-group ">
				<h2>Properties</h2>
				<section class="tsd-panel tsd-member tsd-kind-property tsd-parent-kind-interface">
					<a name="method" class="tsd-anchor"></a>
					<h3>method</h3>
					<div class="tsd-signature tsd-kind-icon">method<span class="tsd-signature-symbol">:</span> <span class="tsd-signature-type">T</span></div>
					<aside class="tsd-sources">
						<ul>
<<<<<<< HEAD
							<li>Defined in <a href="https://github.com/broxus/ton-inpage-provider/blob/bbbd821/src/api.ts#L993">src/api.ts:993</a></li>
=======
							<li>Defined in <a href="https://github.com/broxus/ton-inpage-provider/blob/7b10c02/src/api.ts#L997">src/api.ts:997</a></li>
>>>>>>> 397eac64
						</ul>
					</aside>
				</section>
				<section class="tsd-panel tsd-member tsd-kind-property tsd-parent-kind-interface">
					<a name="params" class="tsd-anchor"></a>
					<h3>params</h3>
					<div class="tsd-signature tsd-kind-icon">params<span class="tsd-signature-symbol">:</span> <a href="../index.html#providerapirequestparams" class="tsd-signature-type" data-tsd-kind="Type alias">ProviderApiRequestParams</a><span class="tsd-signature-symbol">&lt;</span><span class="tsd-signature-type">T</span><span class="tsd-signature-symbol">, </span><span class="tsd-signature-type">string</span><span class="tsd-signature-symbol">&gt;</span></div>
					<aside class="tsd-sources">
						<ul>
<<<<<<< HEAD
							<li>Defined in <a href="https://github.com/broxus/ton-inpage-provider/blob/bbbd821/src/api.ts#L994">src/api.ts:994</a></li>
=======
							<li>Defined in <a href="https://github.com/broxus/ton-inpage-provider/blob/7b10c02/src/api.ts#L998">src/api.ts:998</a></li>
>>>>>>> 397eac64
						</ul>
					</aside>
				</section>
			</section>
		</div>
		<div class="col-4 col-menu menu-sticky-wrap menu-highlight">
			<nav class="tsd-navigation primary">
				<ul>
					<li class=" ">
						<a href="../index.html">Exports</a>
					</li>
				</ul>
			</nav>
			<nav class="tsd-navigation secondary menu-sticky">
				<ul class="before-current">
				</ul>
				<ul class="current">
					<li class="current tsd-kind-interface tsd-has-type-parameter">
						<a href="rawproviderrequest.html" class="tsd-kind-icon">Raw<wbr>Provider<wbr>Request</a>
						<ul>
							<li class=" tsd-kind-property tsd-parent-kind-interface">
								<a href="rawproviderrequest.html#method" class="tsd-kind-icon">method</a>
							</li>
							<li class=" tsd-kind-property tsd-parent-kind-interface">
								<a href="rawproviderrequest.html#params" class="tsd-kind-icon">params</a>
							</li>
						</ul>
					</li>
				</ul>
				<ul class="after-current">
				</ul>
			</nav>
		</div>
	</div>
</div>
<footer>
	<div class="container">
		<h2>Legend</h2>
		<div class="tsd-legend-group">
			<ul class="tsd-legend">
				<li class="tsd-kind-constructor tsd-parent-kind-class"><span class="tsd-kind-icon">Constructor</span></li>
				<li class="tsd-kind-property tsd-parent-kind-class"><span class="tsd-kind-icon">Property</span></li>
				<li class="tsd-kind-method tsd-parent-kind-class"><span class="tsd-kind-icon">Method</span></li>
			</ul>
			<ul class="tsd-legend">
				<li class="tsd-kind-property tsd-parent-kind-interface"><span class="tsd-kind-icon">Property</span></li>
				<li class="tsd-kind-method tsd-parent-kind-interface"><span class="tsd-kind-icon">Method</span></li>
			</ul>
			<ul class="tsd-legend">
				<li class="tsd-kind-method tsd-parent-kind-class tsd-is-inherited"><span class="tsd-kind-icon">Inherited method</span></li>
			</ul>
		</div>
	</div>
</footer>
<div class="overlay"></div>
<script src="../assets/js/main.js"></script>
</body>
</html><|MERGE_RESOLUTION|>--- conflicted
+++ resolved
@@ -103,11 +103,7 @@
 					<div class="tsd-signature tsd-kind-icon">method<span class="tsd-signature-symbol">:</span> <span class="tsd-signature-type">T</span></div>
 					<aside class="tsd-sources">
 						<ul>
-<<<<<<< HEAD
-							<li>Defined in <a href="https://github.com/broxus/ton-inpage-provider/blob/bbbd821/src/api.ts#L993">src/api.ts:993</a></li>
-=======
-							<li>Defined in <a href="https://github.com/broxus/ton-inpage-provider/blob/7b10c02/src/api.ts#L997">src/api.ts:997</a></li>
->>>>>>> 397eac64
+							<li>Defined in <a href="https://github.com/broxus/ton-inpage-provider/blob/8708874/src/api.ts#L997">src/api.ts:997</a></li>
 						</ul>
 					</aside>
 				</section>
@@ -117,11 +113,7 @@
 					<div class="tsd-signature tsd-kind-icon">params<span class="tsd-signature-symbol">:</span> <a href="../index.html#providerapirequestparams" class="tsd-signature-type" data-tsd-kind="Type alias">ProviderApiRequestParams</a><span class="tsd-signature-symbol">&lt;</span><span class="tsd-signature-type">T</span><span class="tsd-signature-symbol">, </span><span class="tsd-signature-type">string</span><span class="tsd-signature-symbol">&gt;</span></div>
 					<aside class="tsd-sources">
 						<ul>
-<<<<<<< HEAD
-							<li>Defined in <a href="https://github.com/broxus/ton-inpage-provider/blob/bbbd821/src/api.ts#L994">src/api.ts:994</a></li>
-=======
-							<li>Defined in <a href="https://github.com/broxus/ton-inpage-provider/blob/7b10c02/src/api.ts#L998">src/api.ts:998</a></li>
->>>>>>> 397eac64
+							<li>Defined in <a href="https://github.com/broxus/ton-inpage-provider/blob/8708874/src/api.ts#L998">src/api.ts:998</a></li>
 						</ul>
 					</aside>
 				</section>
