<!doctype html>
<html class="default no-js">
<head>
	<meta charset="utf-8">
	<meta http-equiv="X-UA-Compatible" content="IE=edge">
	<title>Subscription | ton-inpage-provider - v0.1.29</title>
	<meta name="description" content="Documentation for ton-inpage-provider - v0.1.29">
	<meta name="viewport" content="width=device-width, initial-scale=1">
	<link rel="stylesheet" href="../assets/css/main.css">
	<script async src="../assets/js/search.js" id="search-script"></script>
</head>
<body>
<header>
	<div class="tsd-page-toolbar">
		<div class="container">
			<div class="table-wrap">
				<div class="table-cell" id="tsd-search" data-index="../assets/js/search.json" data-base="..">
					<div class="field">
						<label for="tsd-search-field" class="tsd-widget search no-caption">Search</label>
						<input id="tsd-search-field" type="text" />
					</div>
					<ul class="results">
						<li class="state loading">Preparing search index...</li>
						<li class="state failure">The search index is not available</li>
					</ul>
					<a href="../index.html" class="title">ton-inpage-provider - v0.1.29</a>
				</div>
				<div class="table-cell" id="tsd-widgets">
					<div id="tsd-filter">
						<a href="#" class="tsd-widget options no-caption" data-toggle="options">Options</a>
						<div class="tsd-filter-group">
							<div class="tsd-select" id="tsd-filter-visibility">
								<span class="tsd-select-label">All</span>
								<ul class="tsd-select-list">
									<li data-value="public">Public</li>
									<li data-value="protected">Public/Protected</li>
									<li data-value="private" class="selected">All</li>
								</ul>
							</div>
							<input type="checkbox" id="tsd-filter-inherited" checked />
							<label class="tsd-widget" for="tsd-filter-inherited">Inherited</label>
							<input type="checkbox" id="tsd-filter-externals" checked />
							<label class="tsd-widget" for="tsd-filter-externals">Externals</label>
						</div>
					</div>
					<a href="#" class="tsd-widget menu no-caption" data-toggle="menu">Menu</a>
				</div>
			</div>
		</div>
	</div>
	<div class="tsd-page-title">
		<div class="container">
			<ul class="tsd-breadcrumb">
				<li>
					<a href="../index.html">ton-inpage-provider - v0.1.29</a>
				</li>
				<li>
					<a href="subscription.html">Subscription</a>
				</li>
			</ul>
			<h1>Interface Subscription&lt;T&gt;</h1>
		</div>
	</div>
</header>
<div class="container container-main">
	<div class="row">
		<div class="col-8 col-content">
			<section class="tsd-panel tsd-type-parameters">
				<h3>Type parameters</h3>
				<ul class="tsd-type-parameters">
					<li>
						<h4>T<span class="tsd-signature-symbol">: </span><a href="../index.html#providerevent" class="tsd-signature-type" data-tsd-kind="Type alias">ProviderEvent</a></h4>
					</li>
				</ul>
			</section>
			<section class="tsd-panel tsd-hierarchy">
				<h3>Hierarchy</h3>
				<ul class="tsd-hierarchy">
					<li>
						<span class="target">Subscription</span>
					</li>
				</ul>
			</section>
			<section class="tsd-panel-group tsd-index-group">
				<h2>Index</h2>
				<section class="tsd-panel tsd-index-panel">
					<div class="tsd-index-content">
						<section class="tsd-index-section ">
							<h3>Methods</h3>
							<ul class="tsd-index-list">
								<li class="tsd-kind-method tsd-parent-kind-interface"><a href="subscription.html#on" class="tsd-kind-icon">on</a></li>
								<li class="tsd-kind-method tsd-parent-kind-interface"><a href="subscription.html#subscribe" class="tsd-kind-icon">subscribe</a></li>
								<li class="tsd-kind-method tsd-parent-kind-interface"><a href="subscription.html#unsubscribe" class="tsd-kind-icon">unsubscribe</a></li>
							</ul>
						</section>
					</div>
				</section>
			</section>
			<section class="tsd-panel-group tsd-member-group ">
				<h2>Methods</h2>
				<section class="tsd-panel tsd-member tsd-kind-method tsd-parent-kind-interface">
					<a name="on" class="tsd-anchor"></a>
					<h3>on</h3>
					<ul class="tsd-signatures tsd-kind-method tsd-parent-kind-interface">
						<li class="tsd-signature tsd-kind-icon">on<span class="tsd-signature-symbol">(</span>eventName<span class="tsd-signature-symbol">: </span><span class="tsd-signature-type">&quot;data&quot;</span>, listener<span class="tsd-signature-symbol">: </span><span class="tsd-signature-symbol">(</span>data<span class="tsd-signature-symbol">: </span><a href="../index.html#providereventdata" class="tsd-signature-type" data-tsd-kind="Type alias">ProviderEventData</a><span class="tsd-signature-symbol">&lt;</span><span class="tsd-signature-type">T</span><span class="tsd-signature-symbol">, </span><a href="../classes/address.html" class="tsd-signature-type" data-tsd-kind="Class">Address</a><span class="tsd-signature-symbol">&gt;</span><span class="tsd-signature-symbol">)</span><span class="tsd-signature-symbol"> =&gt; </span><span class="tsd-signature-type">void</span><span class="tsd-signature-symbol">)</span><span class="tsd-signature-symbol">: </span><a href="subscription.html" class="tsd-signature-type" data-tsd-kind="Interface">Subscription</a><span class="tsd-signature-symbol">&lt;</span><span class="tsd-signature-type">T</span><span class="tsd-signature-symbol">&gt;</span></li>
						<li class="tsd-signature tsd-kind-icon">on<span class="tsd-signature-symbol">(</span>eventName<span class="tsd-signature-symbol">: </span><span class="tsd-signature-type">&quot;subscribed&quot;</span>, listener<span class="tsd-signature-symbol">: </span><span class="tsd-signature-symbol">(</span><span class="tsd-signature-symbol">)</span><span class="tsd-signature-symbol"> =&gt; </span><span class="tsd-signature-type">void</span><span class="tsd-signature-symbol">)</span><span class="tsd-signature-symbol">: </span><a href="subscription.html" class="tsd-signature-type" data-tsd-kind="Interface">Subscription</a><span class="tsd-signature-symbol">&lt;</span><span class="tsd-signature-type">T</span><span class="tsd-signature-symbol">&gt;</span></li>
						<li class="tsd-signature tsd-kind-icon">on<span class="tsd-signature-symbol">(</span>eventName<span class="tsd-signature-symbol">: </span><span class="tsd-signature-type">&quot;unsubscribed&quot;</span>, listener<span class="tsd-signature-symbol">: </span><span class="tsd-signature-symbol">(</span><span class="tsd-signature-symbol">)</span><span class="tsd-signature-symbol"> =&gt; </span><span class="tsd-signature-type">void</span><span class="tsd-signature-symbol">)</span><span class="tsd-signature-symbol">: </span><a href="subscription.html" class="tsd-signature-type" data-tsd-kind="Interface">Subscription</a><span class="tsd-signature-symbol">&lt;</span><span class="tsd-signature-type">T</span><span class="tsd-signature-symbol">&gt;</span></li>
					</ul>
					<ul class="tsd-descriptions">
						<li class="tsd-description">
							<aside class="tsd-sources">
								<ul>
<<<<<<< HEAD
									<li>Defined in <a href="https://github.com/broxus/ton-inpage-provider/blob/bbbd821/src/index.ts#L655">src/index.ts:655</a></li>
=======
									<li>Defined in <a href="https://github.com/broxus/ton-inpage-provider/blob/7b10c02/src/index.ts#L610">src/index.ts:610</a></li>
>>>>>>> 397eac64
								</ul>
							</aside>
							<div class="tsd-comment tsd-typography">
								<div class="lead">
									<p>Fires on each incoming event with the event object as argument.</p>
								</div>
							</div>
							<h4 class="tsd-parameters-title">Parameters</h4>
							<ul class="tsd-parameters">
								<li>
									<h5>eventName: <span class="tsd-signature-type">&quot;data&quot;</span></h5>
									<div class="tsd-comment tsd-typography">
										<p>&#39;data&#39;</p>
									</div>
								</li>
								<li>
									<h5>listener: <span class="tsd-signature-symbol">(</span>data<span class="tsd-signature-symbol">: </span><a href="../index.html#providereventdata" class="tsd-signature-type" data-tsd-kind="Type alias">ProviderEventData</a><span class="tsd-signature-symbol">&lt;</span><span class="tsd-signature-type">T</span><span class="tsd-signature-symbol">, </span><a href="../classes/address.html" class="tsd-signature-type" data-tsd-kind="Class">Address</a><span class="tsd-signature-symbol">&gt;</span><span class="tsd-signature-symbol">)</span><span class="tsd-signature-symbol"> =&gt; </span><span class="tsd-signature-type">void</span></h5>
									<div class="tsd-comment tsd-typography">
									</div>
									<ul class="tsd-parameters">
										<li class="tsd-parameter-signature">
											<ul class="tsd-signatures tsd-kind-type-literal">
												<li class="tsd-signature tsd-kind-icon"><span class="tsd-signature-symbol">(</span>data<span class="tsd-signature-symbol">: </span><a href="../index.html#providereventdata" class="tsd-signature-type" data-tsd-kind="Type alias">ProviderEventData</a><span class="tsd-signature-symbol">&lt;</span><span class="tsd-signature-type">T</span><span class="tsd-signature-symbol">, </span><a href="../classes/address.html" class="tsd-signature-type" data-tsd-kind="Class">Address</a><span class="tsd-signature-symbol">&gt;</span><span class="tsd-signature-symbol">)</span><span class="tsd-signature-symbol">: </span><span class="tsd-signature-type">void</span></li>
											</ul>
											<ul class="tsd-descriptions">
												<li class="tsd-description">
													<h4 class="tsd-parameters-title">Parameters</h4>
													<ul class="tsd-parameters">
														<li>
															<h5>data: <a href="../index.html#providereventdata" class="tsd-signature-type" data-tsd-kind="Type alias">ProviderEventData</a><span class="tsd-signature-symbol">&lt;</span><span class="tsd-signature-type">T</span><span class="tsd-signature-symbol">, </span><a href="../classes/address.html" class="tsd-signature-type" data-tsd-kind="Class">Address</a><span class="tsd-signature-symbol">&gt;</span></h5>
														</li>
													</ul>
													<h4 class="tsd-returns-title">Returns <span class="tsd-signature-type">void</span></h4>
												</li>
											</ul>
										</li>
									</ul>
								</li>
							</ul>
							<h4 class="tsd-returns-title">Returns <a href="subscription.html" class="tsd-signature-type" data-tsd-kind="Interface">Subscription</a><span class="tsd-signature-symbol">&lt;</span><span class="tsd-signature-type">T</span><span class="tsd-signature-symbol">&gt;</span></h4>
						</li>
						<li class="tsd-description">
							<aside class="tsd-sources">
								<ul>
<<<<<<< HEAD
									<li>Defined in <a href="https://github.com/broxus/ton-inpage-provider/blob/bbbd821/src/index.ts#L663">src/index.ts:663</a></li>
=======
									<li>Defined in <a href="https://github.com/broxus/ton-inpage-provider/blob/7b10c02/src/index.ts#L618">src/index.ts:618</a></li>
>>>>>>> 397eac64
								</ul>
							</aside>
							<div class="tsd-comment tsd-typography">
								<div class="lead">
									<p>Fires on successful re-subscription</p>
								</div>
							</div>
							<h4 class="tsd-parameters-title">Parameters</h4>
							<ul class="tsd-parameters">
								<li>
									<h5>eventName: <span class="tsd-signature-type">&quot;subscribed&quot;</span></h5>
									<div class="tsd-comment tsd-typography">
										<p>&#39;subscribed&#39;</p>
									</div>
								</li>
								<li>
									<h5>listener: <span class="tsd-signature-symbol">(</span><span class="tsd-signature-symbol">)</span><span class="tsd-signature-symbol"> =&gt; </span><span class="tsd-signature-type">void</span></h5>
									<div class="tsd-comment tsd-typography">
									</div>
									<ul class="tsd-parameters">
										<li class="tsd-parameter-signature">
											<ul class="tsd-signatures tsd-kind-type-literal">
												<li class="tsd-signature tsd-kind-icon"><span class="tsd-signature-symbol">(</span><span class="tsd-signature-symbol">)</span><span class="tsd-signature-symbol">: </span><span class="tsd-signature-type">void</span></li>
											</ul>
											<ul class="tsd-descriptions">
												<li class="tsd-description">
													<h4 class="tsd-returns-title">Returns <span class="tsd-signature-type">void</span></h4>
												</li>
											</ul>
										</li>
									</ul>
								</li>
							</ul>
							<h4 class="tsd-returns-title">Returns <a href="subscription.html" class="tsd-signature-type" data-tsd-kind="Interface">Subscription</a><span class="tsd-signature-symbol">&lt;</span><span class="tsd-signature-type">T</span><span class="tsd-signature-symbol">&gt;</span></h4>
						</li>
						<li class="tsd-description">
							<aside class="tsd-sources">
								<ul>
<<<<<<< HEAD
									<li>Defined in <a href="https://github.com/broxus/ton-inpage-provider/blob/bbbd821/src/index.ts#L671">src/index.ts:671</a></li>
=======
									<li>Defined in <a href="https://github.com/broxus/ton-inpage-provider/blob/7b10c02/src/index.ts#L626">src/index.ts:626</a></li>
>>>>>>> 397eac64
								</ul>
							</aside>
							<div class="tsd-comment tsd-typography">
								<div class="lead">
									<p>Fires on unsubscription</p>
								</div>
							</div>
							<h4 class="tsd-parameters-title">Parameters</h4>
							<ul class="tsd-parameters">
								<li>
									<h5>eventName: <span class="tsd-signature-type">&quot;unsubscribed&quot;</span></h5>
									<div class="tsd-comment tsd-typography">
										<p>&#39;unsubscribed&#39;</p>
									</div>
								</li>
								<li>
									<h5>listener: <span class="tsd-signature-symbol">(</span><span class="tsd-signature-symbol">)</span><span class="tsd-signature-symbol"> =&gt; </span><span class="tsd-signature-type">void</span></h5>
									<div class="tsd-comment tsd-typography">
									</div>
									<ul class="tsd-parameters">
										<li class="tsd-parameter-signature">
											<ul class="tsd-signatures tsd-kind-type-literal">
												<li class="tsd-signature tsd-kind-icon"><span class="tsd-signature-symbol">(</span><span class="tsd-signature-symbol">)</span><span class="tsd-signature-symbol">: </span><span class="tsd-signature-type">void</span></li>
											</ul>
											<ul class="tsd-descriptions">
												<li class="tsd-description">
													<h4 class="tsd-returns-title">Returns <span class="tsd-signature-type">void</span></h4>
												</li>
											</ul>
										</li>
									</ul>
								</li>
							</ul>
							<h4 class="tsd-returns-title">Returns <a href="subscription.html" class="tsd-signature-type" data-tsd-kind="Interface">Subscription</a><span class="tsd-signature-symbol">&lt;</span><span class="tsd-signature-type">T</span><span class="tsd-signature-symbol">&gt;</span></h4>
						</li>
					</ul>
				</section>
				<section class="tsd-panel tsd-member tsd-kind-method tsd-parent-kind-interface">
					<a name="subscribe" class="tsd-anchor"></a>
					<h3>subscribe</h3>
					<ul class="tsd-signatures tsd-kind-method tsd-parent-kind-interface">
						<li class="tsd-signature tsd-kind-icon">subscribe<span class="tsd-signature-symbol">(</span><span class="tsd-signature-symbol">)</span><span class="tsd-signature-symbol">: </span><span class="tsd-signature-type">Promise</span><span class="tsd-signature-symbol">&lt;</span><span class="tsd-signature-type">void</span><span class="tsd-signature-symbol">&gt;</span></li>
					</ul>
					<ul class="tsd-descriptions">
						<li class="tsd-description">
							<aside class="tsd-sources">
								<ul>
<<<<<<< HEAD
									<li>Defined in <a href="https://github.com/broxus/ton-inpage-provider/blob/bbbd821/src/index.ts#L676">src/index.ts:676</a></li>
=======
									<li>Defined in <a href="https://github.com/broxus/ton-inpage-provider/blob/7b10c02/src/index.ts#L631">src/index.ts:631</a></li>
>>>>>>> 397eac64
								</ul>
							</aside>
							<div class="tsd-comment tsd-typography">
								<div class="lead">
									<p>Can be used to re-subscribe with the same parameters.</p>
								</div>
							</div>
							<h4 class="tsd-returns-title">Returns <span class="tsd-signature-type">Promise</span><span class="tsd-signature-symbol">&lt;</span><span class="tsd-signature-type">void</span><span class="tsd-signature-symbol">&gt;</span></h4>
						</li>
					</ul>
				</section>
				<section class="tsd-panel tsd-member tsd-kind-method tsd-parent-kind-interface">
					<a name="unsubscribe" class="tsd-anchor"></a>
					<h3>unsubscribe</h3>
					<ul class="tsd-signatures tsd-kind-method tsd-parent-kind-interface">
						<li class="tsd-signature tsd-kind-icon">unsubscribe<span class="tsd-signature-symbol">(</span><span class="tsd-signature-symbol">)</span><span class="tsd-signature-symbol">: </span><span class="tsd-signature-type">Promise</span><span class="tsd-signature-symbol">&lt;</span><span class="tsd-signature-type">void</span><span class="tsd-signature-symbol">&gt;</span></li>
					</ul>
					<ul class="tsd-descriptions">
						<li class="tsd-description">
							<aside class="tsd-sources">
								<ul>
<<<<<<< HEAD
									<li>Defined in <a href="https://github.com/broxus/ton-inpage-provider/blob/bbbd821/src/index.ts#L681">src/index.ts:681</a></li>
=======
									<li>Defined in <a href="https://github.com/broxus/ton-inpage-provider/blob/7b10c02/src/index.ts#L636">src/index.ts:636</a></li>
>>>>>>> 397eac64
								</ul>
							</aside>
							<div class="tsd-comment tsd-typography">
								<div class="lead">
									<p>Unsubscribes the subscription.</p>
								</div>
							</div>
							<h4 class="tsd-returns-title">Returns <span class="tsd-signature-type">Promise</span><span class="tsd-signature-symbol">&lt;</span><span class="tsd-signature-type">void</span><span class="tsd-signature-symbol">&gt;</span></h4>
						</li>
					</ul>
				</section>
			</section>
		</div>
		<div class="col-4 col-menu menu-sticky-wrap menu-highlight">
			<nav class="tsd-navigation primary">
				<ul>
					<li class=" ">
						<a href="../index.html">Exports</a>
					</li>
				</ul>
			</nav>
			<nav class="tsd-navigation secondary menu-sticky">
				<ul class="before-current">
				</ul>
				<ul class="current">
					<li class="current tsd-kind-interface tsd-has-type-parameter">
						<a href="subscription.html" class="tsd-kind-icon">Subscription</a>
						<ul>
							<li class=" tsd-kind-method tsd-parent-kind-interface">
								<a href="subscription.html#on" class="tsd-kind-icon">on</a>
							</li>
							<li class=" tsd-kind-method tsd-parent-kind-interface">
								<a href="subscription.html#subscribe" class="tsd-kind-icon">subscribe</a>
							</li>
							<li class=" tsd-kind-method tsd-parent-kind-interface">
								<a href="subscription.html#unsubscribe" class="tsd-kind-icon">unsubscribe</a>
							</li>
						</ul>
					</li>
				</ul>
				<ul class="after-current">
				</ul>
			</nav>
		</div>
	</div>
</div>
<footer>
	<div class="container">
		<h2>Legend</h2>
		<div class="tsd-legend-group">
			<ul class="tsd-legend">
				<li class="tsd-kind-constructor tsd-parent-kind-class"><span class="tsd-kind-icon">Constructor</span></li>
				<li class="tsd-kind-property tsd-parent-kind-class"><span class="tsd-kind-icon">Property</span></li>
				<li class="tsd-kind-method tsd-parent-kind-class"><span class="tsd-kind-icon">Method</span></li>
			</ul>
			<ul class="tsd-legend">
				<li class="tsd-kind-property tsd-parent-kind-interface"><span class="tsd-kind-icon">Property</span></li>
				<li class="tsd-kind-method tsd-parent-kind-interface"><span class="tsd-kind-icon">Method</span></li>
			</ul>
			<ul class="tsd-legend">
				<li class="tsd-kind-method tsd-parent-kind-class tsd-is-inherited"><span class="tsd-kind-icon">Inherited method</span></li>
			</ul>
		</div>
	</div>
</footer>
<div class="overlay"></div>
<script src="../assets/js/main.js"></script>
</body>
</html><|MERGE_RESOLUTION|>--- conflicted
+++ resolved
@@ -110,11 +110,7 @@
 						<li class="tsd-description">
 							<aside class="tsd-sources">
 								<ul>
-<<<<<<< HEAD
-									<li>Defined in <a href="https://github.com/broxus/ton-inpage-provider/blob/bbbd821/src/index.ts#L655">src/index.ts:655</a></li>
-=======
-									<li>Defined in <a href="https://github.com/broxus/ton-inpage-provider/blob/7b10c02/src/index.ts#L610">src/index.ts:610</a></li>
->>>>>>> 397eac64
+									<li>Defined in <a href="https://github.com/broxus/ton-inpage-provider/blob/8708874/src/index.ts#L655">src/index.ts:655</a></li>
 								</ul>
 							</aside>
 							<div class="tsd-comment tsd-typography">
@@ -159,11 +155,7 @@
 						<li class="tsd-description">
 							<aside class="tsd-sources">
 								<ul>
-<<<<<<< HEAD
-									<li>Defined in <a href="https://github.com/broxus/ton-inpage-provider/blob/bbbd821/src/index.ts#L663">src/index.ts:663</a></li>
-=======
-									<li>Defined in <a href="https://github.com/broxus/ton-inpage-provider/blob/7b10c02/src/index.ts#L618">src/index.ts:618</a></li>
->>>>>>> 397eac64
+									<li>Defined in <a href="https://github.com/broxus/ton-inpage-provider/blob/8708874/src/index.ts#L663">src/index.ts:663</a></li>
 								</ul>
 							</aside>
 							<div class="tsd-comment tsd-typography">
@@ -202,11 +194,7 @@
 						<li class="tsd-description">
 							<aside class="tsd-sources">
 								<ul>
-<<<<<<< HEAD
-									<li>Defined in <a href="https://github.com/broxus/ton-inpage-provider/blob/bbbd821/src/index.ts#L671">src/index.ts:671</a></li>
-=======
-									<li>Defined in <a href="https://github.com/broxus/ton-inpage-provider/blob/7b10c02/src/index.ts#L626">src/index.ts:626</a></li>
->>>>>>> 397eac64
+									<li>Defined in <a href="https://github.com/broxus/ton-inpage-provider/blob/8708874/src/index.ts#L671">src/index.ts:671</a></li>
 								</ul>
 							</aside>
 							<div class="tsd-comment tsd-typography">
@@ -254,11 +242,7 @@
 						<li class="tsd-description">
 							<aside class="tsd-sources">
 								<ul>
-<<<<<<< HEAD
-									<li>Defined in <a href="https://github.com/broxus/ton-inpage-provider/blob/bbbd821/src/index.ts#L676">src/index.ts:676</a></li>
-=======
-									<li>Defined in <a href="https://github.com/broxus/ton-inpage-provider/blob/7b10c02/src/index.ts#L631">src/index.ts:631</a></li>
->>>>>>> 397eac64
+									<li>Defined in <a href="https://github.com/broxus/ton-inpage-provider/blob/8708874/src/index.ts#L676">src/index.ts:676</a></li>
 								</ul>
 							</aside>
 							<div class="tsd-comment tsd-typography">
@@ -280,11 +264,7 @@
 						<li class="tsd-description">
 							<aside class="tsd-sources">
 								<ul>
-<<<<<<< HEAD
-									<li>Defined in <a href="https://github.com/broxus/ton-inpage-provider/blob/bbbd821/src/index.ts#L681">src/index.ts:681</a></li>
-=======
-									<li>Defined in <a href="https://github.com/broxus/ton-inpage-provider/blob/7b10c02/src/index.ts#L636">src/index.ts:636</a></li>
->>>>>>> 397eac64
+									<li>Defined in <a href="https://github.com/broxus/ton-inpage-provider/blob/8708874/src/index.ts#L681">src/index.ts:681</a></li>
 								</ul>
 							</aside>
 							<div class="tsd-comment tsd-typography">
