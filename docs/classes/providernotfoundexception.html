--- conflicted
+++ resolved
@@ -112,11 +112,7 @@
 							<aside class="tsd-sources">
 								<p>Overrides Error.constructor</p>
 								<ul>
-<<<<<<< HEAD
-									<li>Defined in <a href="https://github.com/broxus/ton-inpage-provider/blob/bbbd821/src/index.ts#L689">src/index.ts:689</a></li>
-=======
-									<li>Defined in <a href="https://github.com/broxus/ton-inpage-provider/blob/7b10c02/src/index.ts#L644">src/index.ts:644</a></li>
->>>>>>> 397eac64
+									<li>Defined in <a href="https://github.com/broxus/ton-inpage-provider/blob/8708874/src/index.ts#L689">src/index.ts:689</a></li>
 								</ul>
 							</aside>
 							<h4 class="tsd-returns-title">Returns <a href="providernotfoundexception.html" class="tsd-signature-type" data-tsd-kind="Class">ProviderNotFoundException</a></h4>
